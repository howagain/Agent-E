--- conflicted
+++ resolved
@@ -37,10 +37,6 @@
 
     await browser_manager.highlight_element(selector, True)
 
-<<<<<<< HEAD
-    
-=======
->>>>>>> 434bca2f
     dom_changes_detected=None
     def detect_dom_changes(changes:str): # type: ignore
         nonlocal dom_changes_detected

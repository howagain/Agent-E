--- conflicted
+++ resolved
@@ -41,14 +41,6 @@
 
     def __init__(self, max_chat_round: int = 100):
         self.number_of_rounds = max_chat_round
-<<<<<<< HEAD
-
-        self.agents_map: dict[str, UserProxyAgent_SequentialFunctionExecution | autogen.AssistantAgent | autogen.ConversableAgent ] | None = None
-
-        self.config_list: list[dict[str, str]] | None = None
-        self.chat_logs_dir: str|None = None
-=======
->>>>>>> 086efc3a
 
         self.agents_map: dict[str, UserProxyAgent_SequentialFunctionExecution | autogen.AssistantAgent | autogen.ConversableAgent ] | None = None
 
@@ -106,7 +98,6 @@
         
         def trigger_nested_chat(manager: autogen.ConversableAgent):
             content:str=manager.last_message()["content"] # type: ignore
-<<<<<<< HEAD
             print(f"Content: {content}")
             content_json = json.loads(content)
             print(f"Content JSON: {content_json}")
@@ -121,16 +112,6 @@
                 print(f"Trigger nested chat returned True: {next_step} ")
                 return True 
 
-=======
-            if content is None: 
-                print_message_from_planner("Received no response, terminating..") # type: ignore
-                return False
-            elif "next step" not in content.lower(): # type: ignore
-                print_message_from_planner("Planner: "+ content) # type: ignore
-                return False 
-            print_message_from_planner(content) # type: ignore
-            return True
->>>>>>> 086efc3a
         
         def get_url() -> str:
             return asyncio.run(geturl())
@@ -150,7 +131,6 @@
         
         def reflection_message(recipient, messages, sender, config): # type: ignore
             last_message=messages[-1]["content"] # type: ignore
-<<<<<<< HEAD
             content_json = json.loads(last_message)
             next_step = content_json.get('next_step', None)
             if next_step is None: 
@@ -160,21 +140,6 @@
                 next_step = next_step.strip() +" " + get_url() # type: ignore
                 print (f"Message to nested chat : {next_step} ")
                 return next_step # type: ignore
-=======
-            last_message=last_message+" "+ get_url() # type: ignore
-            if("next step" in last_message.lower()): # type: ignore
-                start_index=last_message.lower().index("next step:") # type: ignore
-                last_message:str=last_message[start_index:].strip() # type: ignore
-                last_message = last_message.replace("Next step:", "").strip() # type: ignore
-                if re.match(r'^\d+\.', last_message): # type: ignore
-                    last_message = re.sub(r'^\d+\.', '', last_message) # type: ignore
-                    last_message = last_message.strip() # type: ignore
-                last_message=last_message+" "+ get_url() # type: ignore
-                return last_message # type: ignore
-            else:
-                last_message=last_message+" "+ get_url() # type: ignore
-                return last_message # type: ignore
->>>>>>> 086efc3a
 
         print(f">>> Registering nested chat. Available agents: {self.agents_map}")
         self.agents_map["user"].register_nested_chats( # type: ignore
@@ -263,7 +228,6 @@
 
         """
         def is_planner_termination_message(x: dict[str, str])->bool: # type: ignore
-<<<<<<< HEAD
              should_terminate = False
              content:Any = x.get("content", "") 
              if content is None:
@@ -279,22 +243,6 @@
                     print("Error decoding JSON content")
                     should_terminate = True
             
-=======
-             content:Any = x.get("content", "") 
-             if content is None:
-                content = ""
-             
-             should_terminate = "TERMINATE##" in content.strip().upper() or "TERMINATE ##" in content.strip().upper() # type: ignore
-            
-             next_step_present= "next step" in content.strip().lower() # type: ignore
-             content = content.replace("TERMINATE", "").strip()
-             content = content.replace("##", "").strip()
-
-             if(content != "" and (should_terminate or not next_step_present)): # type: ignore
-                print_message_from_planner("Planner: "+content) # type: ignore
-             
-             should_terminate = should_terminate or not next_step_present
->>>>>>> 086efc3a
              return should_terminate # type: ignore
         
         task_delegate_agent = autogen.ConversableAgent(

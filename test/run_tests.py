--- conflicted
+++ resolved
@@ -226,12 +226,7 @@
         await browser_manager.close_except_specified_tab(page) #cleanup pages that are not the one we opened here
 
         if not browser_manager.isheadless: #no need to wait if we are running headless
-<<<<<<< HEAD
             await asyncio.sleep(wait_time_non_headless)  # give time for switching between tasks in case there is a human observer
-=======
-            await asyncio.sleep(10)  # give time for switching between tasks in case there is a human observer
->>>>>>> 8cabe6c4
-
 
     print_progress_bar(total_tests, total_tests)  # Complete the progress bar
     print('\n\nAll tests completed.')
